--- conflicted
+++ resolved
@@ -21,8 +21,4 @@
 # SOFTWARE.
 
 
-<<<<<<< HEAD
-__version__ = "3.9.0.2"
-=======
-__version__ = "3.9.1"
->>>>>>> 85823b04
+__version__ = "3.9.1.0"