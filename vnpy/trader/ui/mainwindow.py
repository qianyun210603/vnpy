--- conflicted
+++ resolved
@@ -15,29 +15,9 @@
 from ..engine import BaseApp, MainEngine
 from ..utility import TRADER_DIR, get_icon_path
 from .qt import QtCore, QtGui, QtWidgets
-<<<<<<< HEAD
 from .widget import (AboutDialog, AccountMonitor, ActiveOrderMonitor, BaseMonitor, ConnectDialog, ContractManager,
                      GlobalDialog, LogMonitor, OrderMonitor, PositionMonitor, TickMonitor, TradeMonitor, TradingWidget)
-=======
-from .widget import (
-    BaseMonitor,
-    TickMonitor,
-    OrderMonitor,
-    TradeMonitor,
-    PositionMonitor,
-    AccountMonitor,
-    LogMonitor,
-    ActiveOrderMonitor,
-    ConnectDialog,
-    ContractManager,
-    TradingWidget,
-    AboutDialog,
-    GlobalDialog
-)
-from ..engine import MainEngine, BaseApp
-from ..utility import get_icon_path, TRADER_DIR
-from ..locale import _
->>>>>>> 85823b04
+from locale import _
 
 
 class MainWindow(QtWidgets.QMainWindow):
@@ -69,16 +49,6 @@
 
     def init_dock(self) -> None:
         """"""
-<<<<<<< HEAD
-        self.trading_widget, trading_dock = self.create_dock(TradingWidget, "交易", QtCore.Qt.LeftDockWidgetArea)
-        tick_widget, tick_dock = self.create_dock(TickMonitor, "行情", QtCore.Qt.RightDockWidgetArea)
-        order_widget, order_dock = self.create_dock(OrderMonitor, "委托", QtCore.Qt.RightDockWidgetArea)
-        active_widget, active_dock = self.create_dock(ActiveOrderMonitor, "活动", QtCore.Qt.RightDockWidgetArea)
-        trade_widget, trade_dock = self.create_dock(TradeMonitor, "成交", QtCore.Qt.RightDockWidgetArea)
-        log_widget, log_dock = self.create_dock(LogMonitor, "日志", QtCore.Qt.BottomDockWidgetArea)
-        account_widget, account_dock = self.create_dock(AccountMonitor, "资金", QtCore.Qt.BottomDockWidgetArea)
-        position_widget, position_dock = self.create_dock(PositionMonitor, "持仓", QtCore.Qt.BottomDockWidgetArea)
-=======
         self.trading_widget, trading_dock = self.create_dock(
             TradingWidget, _("交易"), QtCore.Qt.LeftDockWidgetArea
         )
@@ -103,7 +73,6 @@
         position_widget, position_dock = self.create_dock(
             PositionMonitor, _("持仓"), QtCore.Qt.BottomDockWidgetArea
         )
->>>>>>> 85823b04
 
         self.tabifyDockWidget(active_dock, order_dock)
 
@@ -122,31 +91,12 @@
 
         gateway_names: list = self.main_engine.get_all_gateway_names()
         for name in gateway_names:
-<<<<<<< HEAD
             func: Callable = partial(self.connect_gateway_dialog, name)
-            self.add_action(sys_menu, f"连接{name}", get_icon_path(__file__, "connect.ico"), func)
+            self.add_action(sys_menu, _("连接{}").format(name), get_icon_path(__file__, "connect.ico"), func)
 
         sys_menu.addSeparator()
 
-        self.add_action(sys_menu, "退出", get_icon_path(__file__, "exit.ico"), self.close)
-=======
-            func: Callable = partial(self.connect, name)
-            self.add_action(
-                sys_menu,
-                _("连接{}").format(name),
-                get_icon_path(__file__, "connect.ico"),
-                func
-            )
-
-        sys_menu.addSeparator()
-
-        self.add_action(
-            sys_menu,
-            _("退出"),
-            get_icon_path(__file__, "exit.ico"),
-            self.close
-        )
->>>>>>> 85823b04
+        self.add_action(sys_menu, _("退出"), get_icon_path(__file__, "exit.ico"), self.close)
 
         # App menu
         app_menu: QtWidgets.QMenu = bar.addMenu(_("功能"))
