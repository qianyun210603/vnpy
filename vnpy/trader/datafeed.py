--- conflicted
+++ resolved
@@ -24,12 +24,8 @@
         """
         Query history bar data.
         """
-<<<<<<< HEAD
-        output("查询K线数据失败：没有正确配置数据服务")
+        output(_("查询K线数据失败：没有正确配置数据服务"))
         return None  # pylint: disable=R1711
-=======
-        output(_("查询K线数据失败：没有正确配置数据服务"))
->>>>>>> 85823b04
 
     def query_tick_history(  # pylint: disable=useless-return
         self, req: HistoryRequest, output: Callable = print
@@ -37,12 +33,8 @@
         """
         Query history tick data.
         """
-<<<<<<< HEAD
-        output("查询Tick数据失败：没有正确配置数据服务")
+        output(_("查询Tick数据失败：没有正确配置数据服务"))
         return None
-=======
-        output(_("查询Tick数据失败：没有正确配置数据服务"))
->>>>>>> 85823b04
 
 
 datafeed: Optional[BaseDatafeed] = None
